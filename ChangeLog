Fri Aug 09 2019 Marcin Ślusarz <marcin.slusarz@intel.com>

<<<<<<< HEAD
	* Version 1.6.1-rc1
=======
	* Version 1.5.2-rc1
>>>>>>> c3697b31

	This release fixes possible pool corruptions on Windows
	(see https://github.com/pmem/pmdk/pull/3728 for details),
	improves compatibility with newer Linux kernels with
	respect to Device DAX detection, fixes pmemobj space management
<<<<<<< HEAD
	for large pools, improves compatibility with newer toolchains,
	incorporates build fixes for FreeBSD and fixes a number of
	smaller bugs.
=======
	for large pools, improves compatibility with newer toolchains
	and fixes a number of smaller bugs.
>>>>>>> c3697b31

	Detailed list of bug fixes:
	- common: (win) fix possible pool file coruption (#972, #715, #603)
	- common: implement correct / robust device_dax_alignment (#1071)
<<<<<<< HEAD
	- obj: fix recycler not locating unused chunks
	- doc: update pmemobj_tx_lock documentation wrt behavior on fail
	- common: fix persistent domain detection (#1093)
	- common: vecq: fix a pointer-to-struct aliasing violation
	  (crash on arm64)
	- common: fix minor issues related to ndctl linking
	- obj: drop recursion from pmemobj_next
=======
	- obj: fix crash after large undo log recovery
	- obj: fix recycler not locating unused chunks
	- doc: update pmemobj_tx_lock documentation wrt behavior on fail
	- common: fix build of rpm packages on suse (#1023)
	- common: fix persistent domain detection (#1093)
	- common: vecq: fix a pointer-to-struct aliasing violation
	  (crash on arm64)
	- rpmem: lock file prior to unlink (#833)
	- common: fix for pool_set error handling (#1036)
	- pmreorder: fix handling of store drain flush drain pattern
>>>>>>> c3697b31
	- common: fix bug in badblock file error handling
	- obj: fix handling of malloc failures
	- common: fix handling of malloc failures (ctl)
	- jemalloc: fix build with gcc 9
	- obj: don't overwrite errno when palloc_heap_check_remote fails
<<<<<<< HEAD
	- doc: fix pmreorder emit log macro
	- rpmem: change order of rpmem init (#1043)
	- common: Fix build failure due to unused macro PAGE_SIZE
	- common: support older versions of pkg-config
	- tools: link with release variant of pmemcommon
	- common: add PMDK prefix to local copy of queue.h (#990)
	- rpmem: switch to using an open coded basename (FreeBSD)
	- common: posix_fallocate: guard against integer underflow in
	  check (FreeBSD)
	- test: support Valgrind 3.15
	- test: skip if fi_info is missing
=======
	- doc: fix typos in pmreorder configuration
	- doc: fix pmreorder emit log macro
	- tools: link with release variant of pmemcommon
	- test: support Valgrind 3.15
	- test: skip if fi_info is missing
	- test: split test obj_tx_lock into two test cases (#1027)
>>>>>>> c3697b31
	- test: (win) fix sparsefile error handling
	- test: fix libpmempool_feature tests that match logs
	- test: remove vmem_delete test (#1074)
	- test: adjust matchfiles in vmem_valgrind_region test (#1087)
	- test: remove old log files for windows (#1013)
	- test: remove invalid expect_normal_exit (#1092)
	- test: suppress ld leak (#1098)
<<<<<<< HEAD
	- test: Expose necessary symbols in libvmmalloc_dummy_funcs
	  (FreeBSD)
	- test: fix tests failing because `tput` fails (FreeBSD)
	- test: avoid obj_critnib_mt taking very long on many-core machines
	- test: deal with libndctl's path without build system
	- test: overwrite old log in pmempool_create/TEST14.PS1

Tue Mar 26 2019 Marcin Ślusarz <marcin.slusarz@intel.com>

	* Version 1.6

	This release:
	- Enables unsafe shutdown and bad block detection on Linux
	  on systems with libndctl >= 63. It is expected that systems with
	  libndctl >= 63 has necessary kernel support (Linux >= 4.20).
	  However, due to bugs in libndctl = 63 and Linux = 4.20, it is
	  recommended to use libndctl >= 64.1 and Linux >= 5.0.4.
	  On systems with libndctl < 63, PMDK uses old superuser-only
	  interfaces. Support for old or new interfaces is chosen at BUILD
	  time.
	- Introduces arena control interface in pmemobj, allowing applications
	  to tweak performance and scalability of heap operations. See
	  pmemobj_ctl_get man page ("heap" namespace) for details.
	- Introduces copy_on_write mode, which allows testing applications
	  using pmemobj with pmreorder. See pmemobj_ctl_get man page
	  ("copy_on_write" namespace) for details.

	Other changes:
	- allocate file space when creating a pool on existing file
	  (pmem/issues#167)
	- initial support for testing using fault injection
	- initial Python test framework
	- improve performance of pmemobj_pool_by_ptr

	Bug fixes:
	- common: work around tmpfs bug during pool creation
	  (pmem/issues#1018)
	- pool: race-free pmempool create --max-size
	- obj: don't modify remote pools in pmemobj_check

Tue Feb 19 2019 Marcin Ślusarz <marcin.slusarz@intel.com>
=======

Tue Feb 19 2018 Marcin Ślusarz <marcin.slusarz@intel.com>
>>>>>>> c3697b31

	* Version 1.5.1

	This release fixes minor bugs and improves compatibility with newer
	tool chains.

	Notable bug fixes:
	- common: make detection of device-dax instances more robust
	- obj: fix pmemobj_check for pools with some sizes
	- obj: don't use anon struct in an union (public header)
	- obj: fix pmemobj_tx_lock error handling
	- obj: don't use braces in an expression with clang (public header)
	- obj: suppress pmemcheck warnings for statistics
	- pmreorder: fix markers nontype issue

Fri Oct 26 2018 Marcin Ślusarz <marcin.slusarz@intel.com>

	* Version 1.5

	This release has had two major focus areas - performance and RAS
	(Reliability, Availability and Serviceability). Beyond that, it introduces
	new APIs, new tools and many other improvements. As a side effect
	of performance optimizations, the libpmemobj on-media layout had to be
	changed, which means that old pools have to be converted using pmdk-convert.
	libpmemcto experiment has been finished and removed from the tree.

	For more details, please see http://pmem.io/2018/10/22/release-1-5.html.

	New features:
	- common: unsafe shutdown detection (SDS)
	- common: detection and repair of uncorrectable memory errors (bad blocks)
	- pool: new "feature" subcommand for enabling and disabling detection of
	  unsafe shutdown and uncorrectable memory errors
	- common: auto flush detection on Windows (on Linux since 1.4)
	- pmreorder: new tool for verification of persistent memory algorithms
	- obj: new on media layout
	- pmem/obj: new flexible memcpy|memmove|memset API
	- obj: new flushing APIs: pmemobj_xpersist, pmemobj_xflush
	  (PMEMOBJ_F_RELAXED)
	- rpmem: new flag RPMEM_PERSIST_RELAXED for rpmem_persist
	- obj: lazily initialized volatile variables (pmemobj_volatile)
	  (EXPERIMENTAL)
	- obj: allocation classes with alignment
	- obj: new action APIs: pmemobj_defer_free, POBJ_XRESERVE_NEW,
	  POBJ_XRESERVE_ALLOC
	- blk/log: new "ctl" API

	Optimizations:
	- obj: major performance improvements for AEP NVDIMMs
	- obj: better space utilization for small allocations
	- common: call msync only on one page for deep drain

	Other changes:
	- cto: removed
	- obj: remove actions limit
	- common: new dependency on libndctl on Linux
	- pmempool: "convert" subcommand is now a wrapper around pmdk-convert
	  (please see https://github.com/pmem/pmdk-convert)
	- obj: C++ bindings have been moved to a new repository
	  (please see https://github.com/pmem/libpmemobj-cpp)

	Bug fixes:
	- obj: fix type numbers for pmemobj_list_insert_new
	- pmem: fix inconsistency in pmem_is_pmem
	- common: fix windows mmap destruction
	- daxio: fix checking and adjusting length
	- common: fix long paths support on Windows

Thu Aug 16 2018 Marcin Ślusarz <marcin.slusarz@intel.com>

	* Version 1.4.2

	This release fixes the way PMDK reports its version via
	pkg-config files.

	Bug fixes:
	- common: fix reported version
	- doc: use single "-" in NAME section (pmem/issues#914)

Fri Jun 29 2018 Marcin Ślusarz <marcin.slusarz@intel.com>

	* Version 1.4.1

	In 1.4 development cycle, we created new daxio utility
	(command line tool for performing I/O on Device-DAX), but due
	to some complications we had to disable it just before
	the 1.4 release.
	In 1.4.1 we finally enable it. Daxio depends on ndctl v60.1.

	Bug fixes:
	- pmem: fix clflush bit position
	- obj: fix invalid OOMs when zones are fully packed
	- obj: don't register undo logs twice in memcheck
	- pool: fix bash completion script
	- pool: fix incorrect errno after transform
	- obj: fix clang-7 compilation
	- obj: test for msync failures in non-pmem path
	- doc: add missing field to alloc class entry point
	- common: (win) fix timed locks
	- common: provide src version in GitHub tarballs
	- common: fix free function in tls
	- common: fix double close
	- test: allow testing installed libraries
	- test: fix Valgrind vs stripped libraries issue
	- test: fix dependencies between tests and tools
	- test: fix races on make pcheck -jN
	- test: use libvmmalloc.so.1
	- test: fix incorrect number of required dax devices
	- test: add suppression for leak in ld.so
	- test: fail if memcheck detects overlapping chunks
	- test: simplify time measurements in obj_sync
	- benchmark: check lseek() return value
	- examples: catch exceptions in map_cli

Thu Mar 29 2018 Krzysztof Czurylo <krzysztof.czurylo@intel.com>

	* Version 1.4
	This is the first release of PMDK under a new name.
	The NVML project has been renamed to PMDK (Persistent Memory
	Development Kit).  This is only the project/repo name change
	and it does not affect the names of the PMDK packages.
	See this blog article for more details on the reasons and
	impact of the name change:
	http://pmem.io/2017/12/11/NVML-is-now-PMDK.html

	New features:
	- common: support for concatenated Device-DAX devices
	  with 2M/1G alignment
	- common: add support for MAP_SYNC flag
	- common: always enable Valgrind instrumentation (#292)
	- common: pool set options / headerless pools
	- pmem: add support for "deep flush" operation
	- rpmem: add rpmem_deep_persist
	- doc: split man pages and add per-function aliases (#385)

	Optimizations:
	- pmem: skip CPU cache flushing when eADR is available
	  (no Windows support yet)
	- pmem: add AVX512F support in pmem_memcpy/memset (#656)

	Bug fixes:
	- common: fix library dependencies (#767, RHBZ #1539564)
	- common: use rpm-config CFLAGS/LDFLAGS when building packages
	  (#768, RHBZ #1539564)
	- common: do not unload librpmem on close (#776)
	- common: fix NULL check in os_fopen (#813)
	- common: fix missing version in .pc files
	- obj: fix cancel of huge allocations (#726)
	- obj: fix error handling in pmemobj_open (#750)
	- obj: validate pe_offset in pmemobj_list_* APIs (#772)
	- obj: fix add_range with size == 0 (#781)
	- log: add check for negative iovcnt (#690)
	- rpmem: limit maximum number of lanes (#609)
	- rpmem: change order of memory registration (#655)
	- rpmem: fix removing remote pools (#721)
	- pool: fix error handling (#643)
	- pool: fix sync with switched parts (#730)
	- pool: fix sync with missing replica (#731)
	- pool: fix detection of Device DAX size (#805)
	- pool: fail pmempool_sync if there are no replicas (#816)
	- benchmark: fix calculating standard deviation (#318)
	- doc: clarify pmem_is_pmem behavior (#719)
	- doc: clarify pmemobj_root behavior (#733)

	Experimental features:
	- common: port PMDK to FreeBSD
	- common: add experimental support for aarch64
	- obj: introduce allocation classes
	- obj: introduce two-phase heap ops (reserve/publish) (#380, #415)
	- obj: provide basic heap statistics (#676)
	- obj: implement run-time pool extending (#382)
	- cto: add close-to-open persistence library (#192)

	The following features are disabled by default, until
	ndctl v60.0 is available:
	- daxio: add utility to perform I/O on Device-DAX
	- RAS: unsafe shutdown detection/handling

Wed Dec 20 2017 Krzysztof Czurylo <krzysztof.czurylo@intel.com>

	* Version 1.3.1
	Bug fixes:
	- rpmem: fix issues reported by Coverity
	- rpmem: fix read error handling
	- rpmem: add fip monitor (#597)
	- test: add rpmemd termination handling test
	- cpp: fix pop.persist function in obj_cpp_ptr
	- rpmem: return failure for a failed allocation
	- rpmem: fix potential memory leak
	- common: fix available rm options msg (#651)
	- pool: fix pmempool_get_max_size
	- obj: fix potential deadlock during realloc (#635, #636, #637)
	- obj: initialize TLS data
	- rpmem: fix cleanup if fork() failed (#634)
	- obj: fix bogus OOM after exhausting first zone

Thu Jul 13 2017 Krzysztof Czurylo <krzysztof.czurylo@intel.com>

	* Version 1.3
	This release introduces some useful features and optimizations
	in libpmemobj.  Most of them are experimental and controlled by
	the new pmemobj_ctl APIs.  For details, please check the feature
	requests identified by the issue numbers listed next to the items below.

	Other important changes are related to performance tuning and
	stabilization of librpmem library, which is used by libpmemobj to get
	remote access to persistent memory and to provide basic data replication
	over RDMA.  The librpmem is still considered experimental.

	NVML for Windows is feature complete (except for libvmmalloc).
	This release includes the support for Unicode, long paths and
	the NVML installer.

	New features:
	- common: add support for concatenated DAX Devices
	- common: add Unicode support on Windows
	- common: add long path support on Windows
	- common: add NVML installer for Windows
	- pmem: make pmem_is_pmem() true for Device DAX only
	- obj: add pmemobj_wcsdup()/pmemobj_tx_wcsdup() APIs
	- obj: export non-inlined pmemobj_direct()
	- obj: add PMEMOBJ_NLANES env variable
	- cpp: introduce the allocator
	- cpp: add wstring version of C++ entry points
	- vmem: add vmem_wcsdup() API entry
	- pool: add pmempool_rm() function (#307)
	- pool: add --force flag for create command (#529)
	- benchmark: add a minimal execution time option
	- benchmark: add thread affinity option
	- benchmark: print 99% and 99.9% percentiles
	- doc: separate Linux/Windows version of web-based man pages

	Optimizations:
	- obj: cache _pobj_cached_pool in pmemobj_direct()
	- obj: optimize thread utilization of buckets
	- obj: stop grabbing a lock when querying pool ptr
	- rpmem: use multiple endpoints

	Bug fixes:
	- common: fix issues reported by static code analyzers
	- pmem: fix mmap() implementation on Windows
	- pmem: fix mapping addr/length alignment on Windows
	- pmem: fix PMEM_MMAP_HINT implementation on Windows
	- pmem: fix pmem_is_pmem() on invalid memory ranges
	- pmem: fix wrong is_pmem returned by pmem_map_file()
	- pmem: fix mprotect() for private mappings on Windows
	- pmem: modify pmem_is_pmem() behavior for len==0
	- obj: add failsafe to prevent allocs in constructor
	- cpp: fix swap implementation
	- cpp: fix sync primitives' constructors
	- cpp: fix wrong pointer type in the allocator
	- cpp: return persistent_ptr::swap to being public
	- pool: treat invalid answer as 'n'
	- pool: unify flags value for dry run
	- pool: transform for remote replicas
	- rpmem: persistency method detection
	- benchmark: fix time measurement

	Experimental features/optimizations:
	- obj: pmemobjctl - statistics and control submodule (#194, #211)
	- obj: zero-overhead allocations - customizable alloc header (#347)
	- obj: flexible run size index (#377)
	- obj: dynamic range cache (#378)
	- obj: asynchronous post-commit (#381)
	- obj: configurable object cache (#515)
	- obj: add cache size and threshold tx params
	- obj: add CTL var for suppressing expensive checks
	- rpmem: add rpmem_set_attr() API entry
	- rpmem: switch to libfabric v1.4.2

Thu May 18 2017 Krzysztof Czurylo <krzysztof.czurylo@intel.com>

	* Version 1.2.3
	Bug fixes:
	- test: extend timeout for selected tests
	- test: reduce number of operations in obj_tx_mt
	- test: define cfree() as free() in vmmalloc_calloc

	Other changes:
	- common: move Docker images to new repo

Sat Apr 15 2017 Krzysztof Czurylo <krzysztof.czurylo@intel.com>

	* Version 1.2.2
	Bug fixes:
	- pmempool: fix mapping type in pool_params_parse
	- test: limit number of arenas in vmem_stats
	- test: do not run pool_lock test as root
	- common: fix pkg-config files
	- common: fix building packages for Debian

Tue Feb 21 2017 Krzysztof Czurylo <krzysztof.czurylo@intel.com>

	* Version 1.2.1
	This NVML release changes the behavior of pmem_is_pmem() on Linux.
	The pmem_is_pmem() function will now return true only if the entire
	range is mapped directly from Device DAX (/dev/daxX.Y) without an
	intervening file system, and only if the corresponding file mapping
	was created with pmem_map_file().  See libpmem(3) for details.

	Bug fixes:
	- jemalloc: fix test compilation on Fedora 26 (rawhide)
	- test: fix cpp test compilation on Fedora 26 (rawhide)
	- common: use same queue.h on linux and windows
	- common: queue.h clang static analyzer fix
	- common: fix path handling in build-dpkg.sh
	- test: fix match files in pmempool_transform/TEST8

Fri Dec 30 2016 Krzysztof Czurylo <krzysztof.czurylo@intel.com>

	* Version 1.2 - Windows Technical Preview #1
	This is the first Technical Preview release of NVML for Windows.
	It is based on NVML 1.2 version, but not all the 1.2 features
	are ported to Windows. In particular, Device DAX and remote access
	to persistent memory (librpmem) are not supported by design.

	NOTE: This release has not gone through the full validation cycle,
	but only through some basic tests on Travis and AppVeyor.
	Thus, it cannot be assumed "Production quality" and should not
	be used in production environments.

	Besides several minor improvements and bug fixes, all the other
	changes since NVML 1.2 release were related to Windows support:
	- win: port libvmem (and jemalloc)
	- win: benchmarks Windows port
	- win: fix mapping files of unaligned length
	- win: clean up possible race condition in mmap_init()
	- win: enable QueryVirtualMemoryInformation() in pmem_is_pmem()
	- test: check open handles at START/DONE
	- test: port all the remaining unit tests
	  (scope, pmem_map, obj_debug, util_poolset, pmempool_*)
	- win: add resource files for versioning

	Known issues and limitations of Windows version of NVML:
	- Unicode support is missing.  The UTF/USC-encoded file paths
	  or pool set files may not be handled correctly.
	- The libvmmalloc library is not ported yet.
	- The on-media format of pmem pools is not portable at the moment.
	  The pmem pools created using Windows version of NVM libraries
	  cannot be open on Linux and vice versa.
	- Despite the fact the current version of NVML would work
	  with any recent version of Windows OS, to take full
	  advantage of PMEM and NVML features and to benefit from
	  the PMEM performance, the recommended platforms needs be
	  equipped with the real NVDIMMs hardware and should support
	  the native, Microsoft's implementation of DAX-enabled file
	  system (i.e. Windows Server 2016 or later).
	  In case of using NVML with older versions of Windows or with
	  the custom implementation of PMEM/DAX drivers, the performance
	  might not be satisfactory.  Please, contact the provider
	  of PMEM/DAX drivers for your platform to get the customized
	  version of NVML in such case.

Thu Dec 15 2016 Krzysztof Czurylo <krzysztof.czurylo@intel.com>

	* Version 1.2
	This NVML release causes a "flag day" for libpmemobj.
	The pmemobj pools built under NVML 1.1 are incompatible with pools built
	under NVML 1.2 and later.  This is because an issue was discovered with
	the alignment of locks (#358) and, although rare, the issue potentially
	impacts program correctness, making the fix mandatory.
	The major version number of the pmemobj pool layout and the version
	of the libpmemobj API is changed to prevent the use of the potentially
	incorrect layout.

	Other key changes introduced in this release:
	- Add Device DAX support, providing that "optimized flush" mechanism
	  defined in SNIA NVM Programming Model can safely be used, even
	  if PMEM-aware file system supporting that model is not available,
	  or if the user does not want to use the file system for some reason.
	- Add a package for libpmemobj C++ bindings.
	  C++ API is no longer considered experimental.
	  Web-based documentation for C++ API is available on http://pmem.io.
	- Add "sync" and "transform" commands to pmempool utility.
	  The "sync" command allows one to recover missing or corrupted part(s)
	  of a pool set from a healthy replica, while the "transform" command
	  is a convenient way for modifying the structure of an existing
	  pool set, i.e. by adding or removing replicas.
	- Add experimental support for remote access to persistent memory and
	  basic remote data replication over RDMA (librpmem).  Experimental
	  support for remote replicas is also provided by libpmemobj library.

	New features:
	- common: add Device DAX support (#197)
	- obj: add C++ bindings package (libpmemobj++-devel)
	- obj: add TOID_OFFSETOF macro
	- pmempool: add "sync" and "transform" commands (#172, #196)

	Bug fixes:
	- obj: force alignment of pmem lock structures (#358)
	- blk: cast translation entry to uint64_t when calculating data offset
	- obj: fix Valgrind instrumentation of chunk headers and cancelled
	  allocations
	- obj: set error message when user called pmemobj_tx_abort()
	- obj: fix status returned by pmemobj_list_insert() (#226)
	- obj: defer allocation of global structures

	Optimizations:
	- obj: fast path for pmemobj_pool_by_ptr() when inside a transaction
	- obj: simplify and optimize allocation class generation

	Experimental features:
	- rpmem: add support for remote access to persistent memory and basic
	  remote data replication over RDMA
	- libpmempool: add pmempool_sync() and pmempool_transform() (#196)
	- obj: introduce pmemobj_oid()
	- obj: add pmemobj_tx_xalloc()/pmemobj_tx_xadd_range() APIs and
	  the corresponding macros
	- obj: add transaction stage transition callbacks

Thu Jun 23 2016 Krzysztof Czurylo <krzysztof.czurylo@intel.com>

	* Version 1.1
	This NVML release introduces a new version of libpmemobj pool layout.
	Internal undo log structure has been modified to improve performance
	of pmemobj transactions.  Memory pools created with older versions
	of the libpmemobj library must be converted to the new format using
	"pmempool convert" command.  See pmempool-convert(1) for details.

	A new "libpmempool" library is available, providing support for
	off-line pool management and diagnostics.  Initially it provides only
	"check" and "repair" operations for log and blk memory pools, and for
	BTT devices.

	Other changes:
	- pmem: deprecate PCOMMIT
	- blk: match BTT Flog initialization with Linux NVDIMM BTT
	- pmem: defer pmem_is_pmem() initialization (#158)
	- obj: add TOID_TYPEOF macro

	Bug fixes:
	- doc: update description of valid file size units (#133)
	- pmempool: fix --version short option in man page (#135)
	- pmempool: print usage when running rm without arg (#136)
	- cpp: clarify polymorphism in persistent_ptr (#150)
	- obj: let the before flag be any non-zero value (#151)
	- obj: fix compare array pptr to nullptr (#152)
	- obj: cpp pool.get_root() fix (#156)
	- log/blk: set errno if replica section is specified (#161)
	- cpp: change exception message	(#163)
	- doc: remove duplicated words in man page (#164)
	- common: always append EXTRA_CFLAGS after our CFLAGS

	Experimental features:
	- Implementation of C++ bindings for libpmempobj is complete.
	  Web-based documentation for C++ API is available on http://pmem.io.
	  Note that C++ API is still considered experimental.  Do not use it
	  in production environments.
	- Porting NVML to Windows is in progress.  There are MS Visual Studio
	  solution/projects available, allowing to compile libpmem, libpmemlog,
	  libpmemblk and libpmemobj on Windows, but the libraries are not fully
	  functional and most of the test are not enabled yet.

Thu Apr 07 2016 Krzysztof Czurylo <krzysztof.czurylo@intel.com>

	* Version 1.0
	The API of six libraries (libpmem, libpmemblk, libpmemlog,
	libpmemobj, libvmem, libvmmalloc) is complete and stable.
	The on-media layout of persistent memory pools will be maintained
	from this point, and if changed it will be backward compatible.
	Man pages are all complete.
	This release has been validated to "Production quality".

	For the purpose of new features planned for next releases of NVML
	there have been some API modifications made:
		- pmem: pmem_map replaced with pmem_map_file
		- log/blk: 'off_t' substituted with 'long long'
		- obj: type numbers extended to 64-bit
		- obj: new entry points and macros added:
		  pmemobj_tx_errno, pmemobj_tx_lock, pmemobj_mutex_timedlock,
		  TX_ADD_DIRECT, TX_ADD_FIELD_DIRECT, TX_SET_DIRECT

	Other key changes since version 0.4 include:
		- common: updated/fixed installation scripts
		- common: eliminated dependency on libuuid
		- pmem: CPU features/ISA detection using CPUID
		- obj: improved error handling
		- obj: atomic allocation fails if constructor returns error
		- obj: multiple performance optimizations
		- obj: object store refactoring
		- obj: additional examples and benchmarks

	This release also introduces a prototype implementation
	of C++ bindings for libpmemobj.  Note that C++ API is still
	experimental and should not be used in production environments.

Fri Dec 04 2015 Krzysztof Czurylo <krzysztof.czurylo@intel.com>

	* Version 0.4
	This NVML version primarily focuses on improving code quality
	and reliability.  In addition to a couple of bug fixes,
	the changes include:
		- benchmarks for libpmemobj, libpmemblk and libvmem
		- additional pmemobj tests and examples
		- pool mapping address randomization
		- added pmempool "rm" command
		- eliminated libpmem dependency on libpthread
		- enabled extra warnings
		- minor performance improvements
	Man pages are all complete.
	This release is considered "Beta quality" by the team, having
	been thoroughly validated, including significant performance analysis.
	The pmempool command does not yet support "check" and "repair"
	operations for pmemobj type pools.

Sun Sep 13 2015 Andy Rudoff <andy.rudoff@intel.com>

	* Version 0.3
	NVML is now feature complete, adding support for:
		- pool sets
		- pmemobj local replication (active/passive)
		- experimental valgrind support
		- pmempool support for all pool types
	Man pages are all complete.
	This release is considered "Alpha quality" by the team, having
	gone through significant validation but only some performance
	analysis at this point.

Tue Jun 30 2015 Andy Rudoff <andy.rudoff@intel.com>

	* Version 0.2
	NVML now consists of six libraries:
		- libpmem                            (basic flushing, etc)
		- libpmemblk, libpmemlog, libpmemobj (transactions)
		- libvmem, libvmmalloc               (volatile use of pmem)
	The "pmempool" command is available for managing pmem files.
	Man pages for all the above are complete.
	The only things documented in man pages but not implemented are:
		- pmem sets (ability to spread a pool over a set of files)
		- replication (coming for libpmemobj)
	The pmempool command does not yet support pmemobj type pools.

Thu Sep 11 2014 Andy Rudoff <andy.rudoff@intel.com>

	* Version 0.1
	Initial development done in 0.1 builds<|MERGE_RESOLUTION|>--- conflicted
+++ resolved
@@ -1,28 +1,18 @@
 Fri Aug 09 2019 Marcin Ślusarz <marcin.slusarz@intel.com>
 
-<<<<<<< HEAD
 	* Version 1.6.1-rc1
-=======
-	* Version 1.5.2-rc1
->>>>>>> c3697b31
 
 	This release fixes possible pool corruptions on Windows
 	(see https://github.com/pmem/pmdk/pull/3728 for details),
 	improves compatibility with newer Linux kernels with
 	respect to Device DAX detection, fixes pmemobj space management
-<<<<<<< HEAD
 	for large pools, improves compatibility with newer toolchains,
 	incorporates build fixes for FreeBSD and fixes a number of
 	smaller bugs.
-=======
-	for large pools, improves compatibility with newer toolchains
-	and fixes a number of smaller bugs.
->>>>>>> c3697b31
 
 	Detailed list of bug fixes:
 	- common: (win) fix possible pool file coruption (#972, #715, #603)
 	- common: implement correct / robust device_dax_alignment (#1071)
-<<<<<<< HEAD
 	- obj: fix recycler not locating unused chunks
 	- doc: update pmemobj_tx_lock documentation wrt behavior on fail
 	- common: fix persistent domain detection (#1093)
@@ -30,24 +20,11 @@
 	  (crash on arm64)
 	- common: fix minor issues related to ndctl linking
 	- obj: drop recursion from pmemobj_next
-=======
-	- obj: fix crash after large undo log recovery
-	- obj: fix recycler not locating unused chunks
-	- doc: update pmemobj_tx_lock documentation wrt behavior on fail
-	- common: fix build of rpm packages on suse (#1023)
-	- common: fix persistent domain detection (#1093)
-	- common: vecq: fix a pointer-to-struct aliasing violation
-	  (crash on arm64)
-	- rpmem: lock file prior to unlink (#833)
-	- common: fix for pool_set error handling (#1036)
-	- pmreorder: fix handling of store drain flush drain pattern
->>>>>>> c3697b31
 	- common: fix bug in badblock file error handling
 	- obj: fix handling of malloc failures
 	- common: fix handling of malloc failures (ctl)
 	- jemalloc: fix build with gcc 9
 	- obj: don't overwrite errno when palloc_heap_check_remote fails
-<<<<<<< HEAD
 	- doc: fix pmreorder emit log macro
 	- rpmem: change order of rpmem init (#1043)
 	- common: Fix build failure due to unused macro PAGE_SIZE
@@ -59,14 +36,6 @@
 	  check (FreeBSD)
 	- test: support Valgrind 3.15
 	- test: skip if fi_info is missing
-=======
-	- doc: fix typos in pmreorder configuration
-	- doc: fix pmreorder emit log macro
-	- tools: link with release variant of pmemcommon
-	- test: support Valgrind 3.15
-	- test: skip if fi_info is missing
-	- test: split test obj_tx_lock into two test cases (#1027)
->>>>>>> c3697b31
 	- test: (win) fix sparsefile error handling
 	- test: fix libpmempool_feature tests that match logs
 	- test: remove vmem_delete test (#1074)
@@ -74,13 +43,55 @@
 	- test: remove old log files for windows (#1013)
 	- test: remove invalid expect_normal_exit (#1092)
 	- test: suppress ld leak (#1098)
-<<<<<<< HEAD
 	- test: Expose necessary symbols in libvmmalloc_dummy_funcs
 	  (FreeBSD)
 	- test: fix tests failing because `tput` fails (FreeBSD)
 	- test: avoid obj_critnib_mt taking very long on many-core machines
 	- test: deal with libndctl's path without build system
 	- test: overwrite old log in pmempool_create/TEST14.PS1
+
+Fri Aug 09 2019 Marcin Ślusarz <marcin.slusarz@intel.com>
+
+	* Version 1.5.2-rc1
+
+	This release fixes possible pool corruptions on Windows
+	(see https://github.com/pmem/pmdk/pull/3728 for details),
+	improves compatibility with newer Linux kernels with
+	respect to Device DAX detection, fixes pmemobj space management
+	for large pools, improves compatibility with newer toolchains
+	and fixes a number of smaller bugs.
+
+	Detailed list of bug fixes:
+	- common: (win) fix possible pool file coruption (#972, #715, #603)
+	- common: implement correct / robust device_dax_alignment (#1071)
+	- obj: fix crash after large undo log recovery
+	- obj: fix recycler not locating unused chunks
+	- doc: update pmemobj_tx_lock documentation wrt behavior on fail
+	- common: fix build of rpm packages on suse (#1023)
+	- common: fix persistent domain detection (#1093)
+	- common: vecq: fix a pointer-to-struct aliasing violation
+	  (crash on arm64)
+	- rpmem: lock file prior to unlink (#833)
+	- common: fix for pool_set error handling (#1036)
+	- pmreorder: fix handling of store drain flush drain pattern
+	- common: fix bug in badblock file error handling
+	- obj: fix handling of malloc failures
+	- common: fix handling of malloc failures (ctl)
+	- jemalloc: fix build with gcc 9
+	- obj: don't overwrite errno when palloc_heap_check_remote fails
+	- doc: fix typos in pmreorder configuration
+	- doc: fix pmreorder emit log macro
+	- tools: link with release variant of pmemcommon
+	- test: support Valgrind 3.15
+	- test: skip if fi_info is missing
+	- test: split test obj_tx_lock into two test cases (#1027)
+	- test: (win) fix sparsefile error handling
+	- test: fix libpmempool_feature tests that match logs
+	- test: remove vmem_delete test (#1074)
+	- test: adjust matchfiles in vmem_valgrind_region test (#1087)
+	- test: remove old log files for windows (#1013)
+	- test: remove invalid expect_normal_exit (#1092)
+	- test: suppress ld leak (#1098)
 
 Tue Mar 26 2019 Marcin Ślusarz <marcin.slusarz@intel.com>
 
@@ -116,10 +127,6 @@
 	- obj: don't modify remote pools in pmemobj_check
 
 Tue Feb 19 2019 Marcin Ślusarz <marcin.slusarz@intel.com>
-=======
-
-Tue Feb 19 2018 Marcin Ślusarz <marcin.slusarz@intel.com>
->>>>>>> c3697b31
 
 	* Version 1.5.1
 
