--- conflicted
+++ resolved
@@ -1,5 +1,5 @@
 #
-# Copyright 2014-2019, Intel Corporation
+# Copyright 2014-2020, Intel Corporation
 #
 # Redistribution and use in source and binary forms, with or without
 # modification, are permitted provided that the following conditions
@@ -35,17 +35,11 @@
 TOP := $(dir $(lastword $(MAKEFILE_LIST)))..
 include $(TOP)/src/common.inc
 
-<<<<<<< HEAD
+# core targets
 TARGETS = libpmem libpmemblk libpmemlog libpmemobj libpmempool tools
+# make all targets
 ALL_TARGETS = $(TARGETS) common librpmem libpmem2
-=======
-# core targets
-TARGETS = libpmem libvmem libpmemblk libpmemlog libpmemobj libpmempool\
-		  libvmmalloc tools
-# make all targets
-ALL_TARGETS = $(TARGETS) common librpmem
 # all available targets
->>>>>>> 58d17a7f
 POSSIBLE_TARGETS = $(TARGETS) common librpmem rpmem_common test\
 	examples benchmarks libpmem2
 
