<<<<<<< HEAD
# SPDX-License-Identifier: BSD-3-Clause
# Copyright 2014-2019, Intel Corporation
=======
# Copyright 2014-2020, Intel Corporation
>>>>>>> d51adf80
#
# src/common.inc -- common Makefile rules for PMDK
#

TOP := $(dir $(lastword $(MAKEFILE_LIST)))..

# import user variables
ifneq ($(wildcard $(TOP)/user.mk),)
include $(TOP)/user.mk
endif

LN = ln
OBJCOPY ?= objcopy
MKDIR = mkdir
INSTALL = install
CP = cp
CSTYLE = $(TOP)/utils/cstyle
CSTYLEON ?= 0
STYLE_CHECK = $(TOP)/utils/style_check.sh
CHECK_SHEBANG = $(TOP)/utils/check-shebang.sh
CHECK_OS = $(TOP)/utils/check-os.sh
OS_BANNED = $(TOP)/utils/os-banned
COVERAGE = 0
FAULT_INJECTION ?= 0

PKG_CONFIG ?= pkg-config
HEADERS = $(wildcard *.h) $(wildcard *.hpp)

ifeq ($(SRCVERSION),)
export SRCVERSION := $(shell $(TOP)/utils/version.sh $(TOP))
else
export SRCVERSION
endif

ifeq ($(SRCVERSION),)
$(error Cannot evaluate version)
endif

ifeq ($(CLANG_FORMAT),)
ifeq ($(shell command -v clang-format-6.0 > /dev/null && echo y || echo n), y)
export CLANG_FORMAT ?= clang-format-6.0
else
export CLANG_FORMAT ?= clang-format
endif
endif

ifeq ($(FLAKE8),)
export FLAKE8 ?= flake8
endif

GCOV_CFLAGS=-fprofile-arcs -ftest-coverage --coverage
GCOV_LDFLAGS=-fprofile-arcs -ftest-coverage
GCOV_LIBS=-lgcov

LIBS += $(EXTRA_LIBS)

ifeq ($(OS_KERNEL_NAME),)
export OS_KERNEL_NAME := $(shell uname -s)
endif

osdep = $(1)_$(shell echo $(OS_KERNEL_NAME) | tr "[:upper:]" "[:lower:]")$(2)

get_arch = $(shell $(CC) -dumpmachine | awk -F'[/-]' '{print $$1}')
ifeq ($(ARCH),)
export ARCH := $(call get_arch)
endif
ifeq ($(ARCH),amd64)
override ARCH := x86_64
endif
ifeq ($(ARCH),arm64)
override ARCH := aarch64
endif
ifneq ($(filter $(ARCH), powerpc64 powerpc64le ppc64 ppc64le ppc64el powerpc),)
override ARCH := ppc64
endif

ifeq ($(PKG_CONFIG_CHECKED),)
ifeq ($(shell command -v $(PKG_CONFIG) && echo y || echo n), n)
$(error $(PKG_CONFIG) not found)
endif
endif
export PKG_CONFIG_CHECKED := y

check_package = $(shell $(PKG_CONFIG) $(1) && echo y || echo n)

check_flag = $(shell echo "int main(){return 0;}" |\
	$(CC) $(CFLAGS) -Werror $(1) -x c -o /dev/null - 2>/dev/null && echo y || echo n)

check_compiler = $(shell $(CC) --version | grep $(1) && echo y || echo n)

check_Wconversion = $(shell echo "long random(void); char test(void); char test(void){char a = 0; char b = 'a'; char ret = random() == 1 ? a : b; return ret;}" |\
	$(CC) -c $(CFLAGS) -Wconversion -x c -o /dev/null - 2>/dev/null && echo y || echo n)

check_librt = $(shell echo "int main() { struct timespec t; return clock_gettime(CLOCK_MONOTONIC, &t); }" |\
	$(CC) $(CFLAGS) -x c -include time.h -o /dev/null - 2>/dev/null && echo n || echo y)

# XXX: required by clock_gettime(), if glibc version < 2.17
# The os_clock_gettime() function is now in OS abstraction layer,
# linked to all the librariess, unit tests and benchmarks.
ifeq ($(LIBRT_NEEDED),)
export LIBRT_NEEDED := $(call check_librt)
else
export LIBRT_NEEDED
endif

ifeq ($(IS_ICC),)
export IS_ICC := $(call check_compiler, icc)
else
export IS_ICC
endif

ifeq ($(WCONVERSION_AVAILABLE),)
export WCONVERSION_AVAILABLE := $(call check_Wconversion)
else
export WCONVERSION_AVAILABLE
endif

ifeq ($(WUNREACHABLE_CODE_RETURN_AVAILABLE),)
ifeq ($(IS_ICC), n)
export WUNREACHABLE_CODE_RETURN_AVAILABLE := $(call check_flag, -Wunreachable-code-return)
else
export WUNREACHABLE_CODE_RETURN_AVAILABLE := n
endif
else
export WUNREACHABLE_CODE_RETURN_AVAILABLE
endif

ifeq ($(WMISSING_VARIABLE_DECLARATIONS_AVAILABLE),)
ifeq ($(IS_ICC), n)
export WMISSING_VARIABLE_DECLARATIONS_AVAILABLE := $(call check_flag, -Wmissing-variable-declarations)
else
export WMISSING_VARIABLE_DECLARATIONS_AVAILABLE := n
endif
else
export WMISSING_VARIABLE_DECLARATIONS_AVAILABLE
endif

ifeq ($(WFLOAT_EQUAL_AVAILABLE),)
ifeq ($(IS_ICC), n)
export WFLOAT_EQUAL_AVAILABLE := $(call check_flag, -Wfloat-equal)
else
export WFLOAT_EQUAL_AVAILABLE := n
endif
else
export WFLOAT_EQUAL_AVAILABLE
endif

ifeq ($(WSWITCH_DEFAULT_AVAILABLE),)
ifeq ($(IS_ICC), n)
export WSWITCH_DEFAULT_AVAILABLE := $(call check_flag, -Wswitch-default)
else
export WSWITCH_DEFAULT_AVAILABLE := n
endif
else
export WSWITCH_DEFAULT_AVAILABLE
endif

ifeq ($(WCAST_FUNCTION_TYPE_AVAILABLE),)
ifeq ($(IS_ICC), n)
export WCAST_FUNCTION_TYPE_AVAILABLE := $(call check_flag, -Wcast-function-type)
else
export WCAST_FUNCTION_TYPE_AVAILABLE := n
endif
else
export WCAST_FUNCTION_TYPE_AVAILABLE
endif

ifeq ($(WSTRINGOP_TRUNCATION_AVAILABLE),)
export WSTRINGOP_TRUNCATION_AVAILABLE := $(call check_flag, -Wstringop-truncation)
else
export WSTRINGOP_TRUNCATION_AVAILABLE
endif

ifeq ($(OG_AVAILABLE),)
export OG_AVAILABLE := $(call check_flag, -Og)
else
export OG_AVAILABLE
endif

install_recursive = $(shell cd $(1) && find . -type f -exec install -m $(2) -D {} $(3)/{} \;)

install_recursive_filter = $(shell cd $(1) && find . -type f -name "$(2)" -exec install -m $(3) -D {} $(4)/{} \;)

define create-deps
	@cp $(objdir)/$*.d $(objdir)/.deps/$*.P; \
	sed -e 's/#.*//' -e 's/^[^:]*: *//' -e 's/ *\\$$//' \
	    -e '/^$$/ d' -e 's/$$/ :/' < $(objdir)/$*.d >> $(objdir)/.deps/$*.P; \
	$(RM) -f $(objdir)/$*.d
endef

check_defined = \
    $(strip $(foreach 1,$1, \
        $(call __check_defined,$1,$(strip $(value 2)))))

__check_defined = \
    $(if $(value $1),, \
      $(error Undefined $1$(if $2, ($2))))

export prefix = /usr/local
export exec_prefix := $(prefix)
export sysconfdir := $(prefix)/etc
export datarootdir := $(prefix)/share
export mandir := $(datarootdir)/man
export docdir := $(datarootdir)/doc
export man1dir := $(mandir)/man1
export man3dir := $(mandir)/man3
export man5dir := $(mandir)/man5
export man7dir := $(mandir)/man7
export cstyle_bin := $(CSTYLE)
export clang_format_bin := $(CLANG_FORMAT)
export flake8_bin := $(FLAKE8)

ifneq ($(wildcard $(exec_prefix)/x86_64-linux-gnu),)
LIB_PREFIX ?= x86_64-linux-gnu/lib
endif

ifneq ($(wildcard $(exec_prefix)/lib64),)
LIB_PREFIX ?= lib64
endif

LIB_PREFIX ?= lib

all:

cstyle-%:
	$(STYLE_CHECK) $* $(wildcard *.[ch]) $(wildcard *.[ch]pp) $(wildcard *.py)

cstyle: cstyle-check

format: cstyle-format

ifeq ($(CSTYLEON),1)
define check-cstyle
	@$(STYLE_CHECK) check $1 && if [ "$2" != "" ]; then mkdir -p `dirname $2` && touch $2; fi
endef
else ifeq ($(CSTYLEON),2)
define check-cstyle
	@$(STYLE_CHECK) check $1 && if [ "$2" != "" ]; then mkdir -p `dirname $2` && touch $2; fi || true
endef
else
define check-cstyle
endef
endif

define check-os
$(CHECK_OS) $(OS_BANNED) $(1) $(2)
endef

# XXX: to allow gcov tool to connect coverage with source code, we have to
# use absolute path to source files
ifeq ($(COVERAGE),1)
define coverage-path
`readlink -f $(1)`
endef
else
define coverage-path
$(1)
endef
endif

define sub-target-foreach
$(1)-$(2):
	$$(MAKE) -C $1 $2
ifeq ($(3),y)
ifeq ($(custom_build),)
	$$(MAKE) -C $1 $2 DEBUG=1
endif
endif
endef

define sub-target
$(foreach f, $(1), $(eval $(call sub-target-foreach, $f,$(2),$(3))))
endef

ifneq ($(wildcard $(prefix)/x86_64-linux-gnu),)
INC_PREFIX ?= x86_64-linux-gnu/include
endif

INC_PREFIX ?= include

test_build=$(addprefix "-b ", $(TEST_BUILD))
test_type=$(addprefix " -t ", $(TEST_TYPE))
test_fs=$(addprefix " -f ", $(TEST_FS))
test_time=$(addprefix " -o ", $(TEST_TIME))
test_memcheck=$(addprefix " -m ", $(MEMCHECK))
test_pmemcheck=$(addprefix " -p ", $(PMEMCHECK))
test_helgrind=$(addprefix " -e ", $(HELGRIND))
test_drd=$(addprefix " -d ", $(DRD))
test_providers=$(addprefix " -q ", $(TEST_PROVIDERS))
test_pmethods=$(addprefix " -r ", $(TEST_PMETHODS))

ifeq ($(CHECK_POOL),y)
test_check_pool=" -c "
endif

RUNTEST_OPTIONS := "$(test_build)$(test_type)$(test_fs)$(test_time)"
RUNTEST_OPTIONS += "$(test_memcheck)$(test_pmemcheck)$(test_helgrind)$(test_drd)"
RUNTEST_OPTIONS += "$(test_providers)$(test_pmethods)$(test_check_pool)"

export libdir := $(exec_prefix)/$(LIB_PREFIX)
export includedir := $(prefix)/$(INC_PREFIX)
export pkgconfigdir := $(libdir)/pkgconfig
export bindir := $(exec_prefix)/bin
export bashcompdir := $(sysconfdir)/bash_completion.d

LIBFABRIC_MIN_VERSION := 1.4.2

# Keep in sync with requirements in src/test/unittest/unittest.sh and
# utils/docker/images/install-libfabric.sh.
ifeq ($(BUILD_RPMEM),)
export BUILD_RPMEM := $(call check_package, libfabric --atleast-version=$(LIBFABRIC_MIN_VERSION))
ifneq ($(BUILD_RPMEM),y)
export BUILD_RPMEM_INFO := libfabric (version >= $(LIBFABRIC_MIN_VERSION)) is missing -- \
see src/librpmem/README for details
endif
endif

# unsafe shutdown count and badblock access without root (depends on kernel 4.20)
NDCTL_MIN_VERSION := 63

sparse-c = $(shell for c in *.c; do sparse -Wsparse-all -Wno-declaration-after-statement $(CFLAGS) $(INCS) $$c || true; done)

ifeq ($(USE_LIBUNWIND),)
export USE_LIBUNWIND := $(call check_package, libunwind)
ifeq ($(USE_LIBUNWIND),y)
export LIBUNWIND_LIBS := $(shell $(PKG_CONFIG) --libs libunwind)
endif
else
export USE_LIBUNWIND
export LIBUNWIND_LIBS
endif

ifeq ($(OS_KERNEL_NAME),FreeBSD)

GLIBC_CXXFLAGS=-D_GLIBCXX_USE_C99
UNIX98_CFLAGS=
OS_INCS=-I$(TOP)/src/freebsd/include -I/usr/local/include
OS_LIBS=-L/usr/local/lib
LIBDL=
LIBUTIL=-lutil
LIBUUID=-luuid
LIBNDCTL=
OS_DIMM=none

else

GLIBC_CXXFLAGS=
UNIX98_CFLAGS=-D__USE_UNIX98
OS_INCS=
OS_LIBS=
LIBDL=-ldl
LIBUTIL=
LIBUUID=

NDCTL_ENABLE ?= y

# Detect libndctl if not disabled.
ifeq ($(NDCTL_ENABLE),y)
    ifeq ($(LIBNDCTL_LIBS),)
        HAS_NDCTL :=  $(call check_package, libndctl --atleast-version $(NDCTL_MIN_VERSION))
        ifeq ($(HAS_NDCTL),y)
            OS_DIMM_CFLAG=-DNDCTL_ENABLED=1
        else
            $(error Please install libndctl-dev/libndctl-devel >= $(NDCTL_MIN_VERSION))
        endif
        HAS_DAXCTL := $(call check_package, libdaxctl --atleast-version $(NDCTL_MIN_VERSION))
        ifeq ($(HAS_DAXCTL),n)
            $(error Please install libdaxctl-dev/libdaxctl-devel >= $(NDCTL_MIN_VERSION))
        endif
        LIBNDCTL_PKG_CONFIG_DEPS := libndctl libdaxctl
        LIBNDCTL_PKG_CONFIG_DEPS_VAR := ,libndctl,libdaxctl
        LIBNDCTL_CFLAGS := $(shell $(PKG_CONFIG) --cflags $(LIBNDCTL_PKG_CONFIG_DEPS))
        LIBNDCTL_LD_LIBRARY_PATHS := $(shell $(PKG_CONFIG) --variable=libdir $(LIBNDCTL_PKG_CONFIG_DEPS) | sed "s/ /:/")
        LIBNDCTL_LIBS := $(shell $(PKG_CONFIG) --libs $(LIBNDCTL_PKG_CONFIG_DEPS))
    endif
    OS_DIMM := ndctl
else
    OS_DIMM := none
endif
export OS_DIMM
export LIBNDCTL_PKG_CONFIG_DEPS
export LIBNDCTL_PKG_CONFIG_DEPS_VAR
export LIBNDCTL_CFLAGS
export LIBNDCTL_LD_LIBRARY_PATHS
export LIBNDCTL_LIBS
export OS_DIMM_CFLAG

endif<|MERGE_RESOLUTION|>--- conflicted
+++ resolved
@@ -1,9 +1,5 @@
-<<<<<<< HEAD
 # SPDX-License-Identifier: BSD-3-Clause
-# Copyright 2014-2019, Intel Corporation
-=======
 # Copyright 2014-2020, Intel Corporation
->>>>>>> d51adf80
 #
 # src/common.inc -- common Makefile rules for PMDK
 #
