--- conflicted
+++ resolved
@@ -42,11 +42,8 @@
 #include "os_dimm.h"
 #include "os_badblock.h"
 #include "badblock.h"
-<<<<<<< HEAD
 #include "fault_injection.h"
-=======
 #include "file.h"
->>>>>>> d19f1966
 
 #define MIN_POOL ((size_t)(1024 * 1024 * 8)) /* 8 MiB */
 #define MIN_PART ((size_t)(1024 * 1024 * 2)) /* 2 MiB */
