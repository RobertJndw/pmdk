--- conflicted
+++ resolved
@@ -32,18 +32,15 @@
 #
 
 import testframework as t
-<<<<<<< HEAD
 from testframework import granularity as g
-=======
 import valgrind as vg
->>>>>>> 10d8a460
 
 
+# These tests last too long under drd
+# Exceptions: test no. 2
+@t.require_valgrind_disabled('drd')
 class ObjDefragAdvanced(t.BaseTest):
     test_type = t.Short
-    # These tests last too long under drd
-    # Exceptions: test no. 2
-    drd = t.DISABLE
 
     max_nodes = 50
     max_edges = 10
@@ -80,17 +77,13 @@
     graph_copies = 5
 
 
+@t.require_valgrind_disabled('helgrind')
 @g.require_granularity(g.CACHELINE)
 class TEST2(ObjDefragAdvanced):
     test_type = t.Medium
-<<<<<<< HEAD
-=======
-    fs = t.Pmem
-    # This test last too long under helgrind
-    helgrind = t.DISABLE
+    # XXX port this to the new framework
     # Restore defaults
     drd = vg.AUTO
->>>>>>> 10d8a460
 
     max_nodes = 512
     max_edges = 64
@@ -132,12 +125,9 @@
     nthreads = 10
     ncycles = 25
 
-
+# This test last too long under helgrind/memcheck/pmemcheck
+@t.require_valgrind_disabled(['helgrind', 'memcheck', 'pmemcheck'])
 class TEST5(ObjDefragAdvancedMt):
-    # This test last too long under helgrind/memcheck/pmemcheck
-    helgrind = t.DISABLE
-    memcheck = t.DISABLE
-    pmemcheck = t.DISABLE
 
     max_nodes = 256
     max_edges = 32
