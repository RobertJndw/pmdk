--- conflicted
+++ resolved
@@ -1,9 +1,5 @@
 /*
-<<<<<<< HEAD
- * Copyright 2018-2019, Intel Corporation
-=======
  * Copyright 2018-2020, Intel Corporation
->>>>>>> 0d71ef1c
  *
  * Redistribution and use in source and binary forms, with or without
  * modification, are permitted provided that the following conditions
@@ -193,10 +189,6 @@
 		pmalloc_redo_extend, (ulog_free_fn)pfree,
 		&pop->p_ops, LOG_TYPE_REDO);
 
-<<<<<<< HEAD
-	test_set_entries(pop, ctx, object, 100, FAIL_NONE, LOG_TRANSIENT);
-	clear_test_values(object);
-=======
 	/*
 	 * Keep this test first.
 	 * It tests a situation where the number of objects being added
@@ -206,7 +198,8 @@
 		FAIL_NONE, LOG_PERSISTENT);
 	clear_test_values(object);
 
->>>>>>> 0d71ef1c
+	test_set_entries(pop, ctx, object, 100, FAIL_NONE, LOG_TRANSIENT);
+	clear_test_values(object);
 	test_set_entries(pop, ctx, object, 10, FAIL_NONE, LOG_PERSISTENT);
 	clear_test_values(object);
 	test_merge_op(ctx, object);
