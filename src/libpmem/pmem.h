/*
 * Copyright 2014-2020, Intel Corporation
 *
 * Redistribution and use in source and binary forms, with or without
 * modification, are permitted provided that the following conditions
 * are met:
 *
 *     * Redistributions of source code must retain the above copyright
 *       notice, this list of conditions and the following disclaimer.
 *
 *     * Redistributions in binary form must reproduce the above copyright
 *       notice, this list of conditions and the following disclaimer in
 *       the documentation and/or other materials provided with the
 *       distribution.
 *
 *     * Neither the name of the copyright holder nor the names of its
 *       contributors may be used to endorse or promote products derived
 *       from this software without specific prior written permission.
 *
 * THIS SOFTWARE IS PROVIDED BY THE COPYRIGHT HOLDERS AND CONTRIBUTORS
 * "AS IS" AND ANY EXPRESS OR IMPLIED WARRANTIES, INCLUDING, BUT NOT
 * LIMITED TO, THE IMPLIED WARRANTIES OF MERCHANTABILITY AND FITNESS FOR
 * A PARTICULAR PURPOSE ARE DISCLAIMED. IN NO EVENT SHALL THE COPYRIGHT
 * OWNER OR CONTRIBUTORS BE LIABLE FOR ANY DIRECT, INDIRECT, INCIDENTAL,
 * SPECIAL, EXEMPLARY, OR CONSEQUENTIAL DAMAGES (INCLUDING, BUT NOT
 * LIMITED TO, PROCUREMENT OF SUBSTITUTE GOODS OR SERVICES; LOSS OF USE,
 * DATA, OR PROFITS; OR BUSINESS INTERRUPTION) HOWEVER CAUSED AND ON ANY
 * THEORY OF LIABILITY, WHETHER IN CONTRACT, STRICT LIABILITY, OR TORT
 * (INCLUDING NEGLIGENCE OR OTHERWISE) ARISING IN ANY WAY OUT OF THE USE
 * OF THIS SOFTWARE, EVEN IF ADVISED OF THE POSSIBILITY OF SUCH DAMAGE.
 */

/*
 * pmem.h -- internal definitions for libpmem
 */
#ifndef PMEM_H
#define PMEM_H

#include <stddef.h>
#include "alloc.h"
#include "fault_injection.h"
#include "util.h"
#include "valgrind_internal.h"

#ifdef __cplusplus
extern "C" {
#endif

#define PMEM_LOG_PREFIX "libpmem"
#define PMEM_LOG_LEVEL_VAR "PMEM_LOG_LEVEL"
#define PMEM_LOG_FILE_VAR "PMEM_LOG_FILE"

typedef int (*is_pmem_func)(const void *addr, size_t len);

void pmem_init(void);
void pmem_os_init(is_pmem_func *func);

int is_pmem_detect(const void *addr, size_t len);
void *pmem_map_register(int fd, size_t len, const char *path, int is_dev_dax);

<<<<<<< HEAD
=======
/*
 * flush_empty_nolog -- (internal) do not flush the CPU cache
 */
static force_inline void
flush_empty_nolog(const void *addr, size_t len)
{
	/* NOP, but tell pmemcheck about it */
	VALGRIND_DO_FLUSH(addr, len);
}

/*
 * flush64b_empty -- (internal) do not flush the CPU cache
 */
static force_inline void
flush64b_empty(const char *addr)
{
	/* NOP, but tell pmemcheck about it */
	VALGRIND_DO_FLUSH(addr, 64);
}

/*
 * pmem_flush_flags -- internal wrapper around pmem_flush
 */
static inline void
pmem_flush_flags(const void *addr, size_t len, unsigned flags)
{
	if (!(flags & PMEM_F_MEM_NOFLUSH))
		pmem_flush(addr, len);
}

void *memmove_nodrain_generic(void *pmemdest, const void *src, size_t len,
		unsigned flags);
void *memset_nodrain_generic(void *pmemdest, int c, size_t len, unsigned flags);

>>>>>>> 7b16d5eb
#if FAULT_INJECTION
void
pmem_inject_fault_at(enum pmem_allocation_type type, int nth,
						const char *at);

int
pmem_fault_injection_enabled(void);
#else
static inline void
pmem_inject_fault_at(enum pmem_allocation_type type, int nth,
						const char *at)
{
	abort();
}

static inline int
pmem_fault_injection_enabled(void)
{
	return 0;
}
#endif

#ifdef __cplusplus
}
#endif

#endif<|MERGE_RESOLUTION|>--- conflicted
+++ resolved
@@ -58,43 +58,6 @@
 int is_pmem_detect(const void *addr, size_t len);
 void *pmem_map_register(int fd, size_t len, const char *path, int is_dev_dax);
 
-<<<<<<< HEAD
-=======
-/*
- * flush_empty_nolog -- (internal) do not flush the CPU cache
- */
-static force_inline void
-flush_empty_nolog(const void *addr, size_t len)
-{
-	/* NOP, but tell pmemcheck about it */
-	VALGRIND_DO_FLUSH(addr, len);
-}
-
-/*
- * flush64b_empty -- (internal) do not flush the CPU cache
- */
-static force_inline void
-flush64b_empty(const char *addr)
-{
-	/* NOP, but tell pmemcheck about it */
-	VALGRIND_DO_FLUSH(addr, 64);
-}
-
-/*
- * pmem_flush_flags -- internal wrapper around pmem_flush
- */
-static inline void
-pmem_flush_flags(const void *addr, size_t len, unsigned flags)
-{
-	if (!(flags & PMEM_F_MEM_NOFLUSH))
-		pmem_flush(addr, len);
-}
-
-void *memmove_nodrain_generic(void *pmemdest, const void *src, size_t len,
-		unsigned flags);
-void *memset_nodrain_generic(void *pmemdest, int c, size_t len, unsigned flags);
-
->>>>>>> 7b16d5eb
 #if FAULT_INJECTION
 void
 pmem_inject_fault_at(enum pmem_allocation_type type, int nth,
