#!/usr/bin/env bash
#
# Copyright 2019-2020, Intel Corporation
#
# Redistribution and use in source and binary forms, with or without
# modification, are permitted provided that the following conditions
# are met:
#
#     * Redistributions of source code must retain the above copyright
#       notice, this list of conditions and the following disclaimer.
#
#     * Redistributions in binary form must reproduce the above copyright
#       notice, this list of conditions and the following disclaimer in
#       the documentation and/or other materials provided with the
#       distribution.
#
#     * Neither the name of the copyright holder nor the names of its
#       contributors may be used to endorse or promote products derived
#       from this software without specific prior written permission.
#
# THIS SOFTWARE IS PROVIDED BY THE COPYRIGHT HOLDERS AND CONTRIBUTORS
# "AS IS" AND ANY EXPRESS OR IMPLIED WARRANTIES, INCLUDING, BUT NOT
# LIMITED TO, THE IMPLIED WARRANTIES OF MERCHANTABILITY AND FITNESS FOR
# A PARTICULAR PURPOSE ARE DISCLAIMED. IN NO EVENT SHALL THE COPYRIGHT
# OWNER OR CONTRIBUTORS BE LIABLE FOR ANY DIRECT, INDIRECT, INCIDENTAL,
# SPECIAL, EXEMPLARY, OR CONSEQUENTIAL DAMAGES (INCLUDING, BUT NOT
# LIMITED TO, PROCUREMENT OF SUBSTITUTE GOODS OR SERVICES; LOSS OF USE,
# DATA, OR PROFITS; OR BUSINESS INTERRUPTION) HOWEVER CAUSED AND ON ANY
# THEORY OF LIABILITY, WHETHER IN CONTRACT, STRICT LIABILITY, OR TORT
# (INCLUDING NEGLIGENCE OR OTHERWISE) ARISING IN ANY WAY OUT OF THE USE
# OF THIS SOFTWARE, EVEN IF ADVISED OF THE POSSIBILITY OF SUCH DAMAGE.

set -e

source `dirname $0`/valid-branches.sh

BOT_NAME="pmem-bot"
USER_NAME="pmem"
REPO_NAME="pmdk"

ORIGIN="https://${GITHUB_TOKEN}@github.com/${BOT_NAME}/${REPO_NAME}"
UPSTREAM="https://github.com/${USER_NAME}/${REPO_NAME}"
# master or stable-* branch
TARGET_BRANCH=${TRAVIS_BRANCH}
VERSION=${TARGET_BRANCHES[$TARGET_BRANCH]}

if [ -z $VERSION ]; then
	echo "Target location for branch $TARGET_BRANCH is not defined."
	exit 1
fi

# Clone bot repo
git clone ${ORIGIN}
cd ${REPO_NAME}
git remote add upstream ${UPSTREAM}

git config --local user.name ${BOT_NAME}
git config --local user.email "pmem-bot@intel.com"

git remote update
git checkout -B ${TARGET_BRANCH} upstream/${TARGET_BRANCH}

<<<<<<< HEAD
make doc

# Build & PR groff
git add -A ./doc
git commit -m "doc: automatic $TARGET_BRANCH docs update" && true
git push -f ${ORIGIN} ${TARGET_BRANCH}

# Makes pull request.
# When there is already an open PR or there are no changes an error is thrown, which we ignore.
hub pull-request -f -b ${USER_NAME}:${TARGET_BRANCH} -h ${BOT_NAME}:${TARGET_BRANCH} -m "doc: automatic $TARGET_BRANCH docs update" && true

git clean -dfx

=======
>>>>>>> f39453ae
# Copy man & PR web md
cd  ./doc
make web
cd ..

mv ./doc/web_linux ../
mv ./doc/web_windows ../
mv ./doc/generated/libs_map.yml ../

# Checkout gh-pages and copy docs
GH_PAGES_NAME="gh-pages-for-${TARGET_BRANCH}"
git checkout -B $GH_PAGES_NAME upstream/gh-pages
git clean -dfx

rsync -a ../web_linux/ ./manpages/linux/${VERSION}/
rsync -a ../web_windows/ ./manpages/windows/${VERSION}/ \
	--exclude='libvmmalloc' --exclude='librpmem'	\
	--exclude='rpmemd' --exclude='pmreorder'	\
	--exclude='daxio'

rm -r ../web_linux
rm -r ../web_windows

if [ $TARGET_BRANCH = "master" ]; then
	[ ! -d _data ] && mkdir _data
	cp ../libs_map.yml _data
fi

# Add and push changes.
# git commit command may fail if there is nothing to commit.
# In that case we want to force push anyway (there might be open pull request with
# changes which were reverted).
git add -A
git commit -m "doc: automatic gh-pages docs update" && true
git push -f ${ORIGIN} $GH_PAGES_NAME

hub pull-request -f -b ${USER_NAME}:gh-pages -h ${BOT_NAME}:${GH_PAGES_NAME} -m "doc: automatic gh-pages docs update" && true

exit 0<|MERGE_RESOLUTION|>--- conflicted
+++ resolved
@@ -60,22 +60,6 @@
 git remote update
 git checkout -B ${TARGET_BRANCH} upstream/${TARGET_BRANCH}
 
-<<<<<<< HEAD
-make doc
-
-# Build & PR groff
-git add -A ./doc
-git commit -m "doc: automatic $TARGET_BRANCH docs update" && true
-git push -f ${ORIGIN} ${TARGET_BRANCH}
-
-# Makes pull request.
-# When there is already an open PR or there are no changes an error is thrown, which we ignore.
-hub pull-request -f -b ${USER_NAME}:${TARGET_BRANCH} -h ${BOT_NAME}:${TARGET_BRANCH} -m "doc: automatic $TARGET_BRANCH docs update" && true
-
-git clean -dfx
-
-=======
->>>>>>> f39453ae
 # Copy man & PR web md
 cd  ./doc
 make web
