--- conflicted
+++ resolved
@@ -123,13 +123,8 @@
 		# repository's master branch, and the Travis build is not
 		# of the "pull_request" type). In that case, create the empty
 		# file.
-<<<<<<< HEAD
-		if [[ $TRAVIS_REPO_SLUG == "$GITHUB_REPO" \
+		if [[ "$TRAVIS_REPO_SLUG" == "$GITHUB_REPO" \
 			&& $TRAVIS_BRANCH == "master" \
-=======
-		if [[ "$TRAVIS_REPO_SLUG" == "$GITHUB_REPO" \
-			&& $TRAVIS_BRANCH == "stable-1.5" \
->>>>>>> 2e68ed4c
 			&& $TRAVIS_EVENT_TYPE != "pull_request"
 			&& $PUSH_IMAGE == "1" ]]
 		then
