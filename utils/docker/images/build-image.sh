#!/usr/bin/env bash
#
# Copyright 2016-2019, Intel Corporation
#
# Redistribution and use in source and binary forms, with or without
# modification, are permitted provided that the following conditions
# are met:
#
#     * Redistributions of source code must retain the above copyright
#       notice, this list of conditions and the following disclaimer.
#
#     * Redistributions in binary form must reproduce the above copyright
#       notice, this list of conditions and the following disclaimer in
#       the documentation and/or other materials provided with the
#       distribution.
#
#     * Neither the name of the copyright holder nor the names of its
#       contributors may be used to endorse or promote products derived
#       from this software without specific prior written permission.
#
# THIS SOFTWARE IS PROVIDED BY THE COPYRIGHT HOLDERS AND CONTRIBUTORS
# "AS IS" AND ANY EXPRESS OR IMPLIED WARRANTIES, INCLUDING, BUT NOT
# LIMITED TO, THE IMPLIED WARRANTIES OF MERCHANTABILITY AND FITNESS FOR
# A PARTICULAR PURPOSE ARE DISCLAIMED. IN NO EVENT SHALL THE COPYRIGHT
# OWNER OR CONTRIBUTORS BE LIABLE FOR ANY DIRECT, INDIRECT, INCIDENTAL,
# SPECIAL, EXEMPLARY, OR CONSEQUENTIAL DAMAGES (INCLUDING, BUT NOT
# LIMITED TO, PROCUREMENT OF SUBSTITUTE GOODS OR SERVICES; LOSS OF USE,
# DATA, OR PROFITS; OR BUSINESS INTERRUPTION) HOWEVER CAUSED AND ON ANY
# THEORY OF LIABILITY, WHETHER IN CONTRACT, STRICT LIABILITY, OR TORT
# (INCLUDING NEGLIGENCE OR OTHERWISE) ARISING IN ANY WAY OUT OF THE USE
# OF THIS SOFTWARE, EVEN IF ADVISED OF THE POSSIBILITY OF SUCH DAMAGE.

#
# build-image.sh <OS-VER> - prepares a Docker image with <OS>-based
#                           environment for building PMDK project, according
#                           to the Dockerfile.<OS-VER> file located
#                           in the same directory.
#
# The script can be run locally.
#

set -e

function usage {
	echo "Usage:"
	echo "    build-image.sh <OS-VER>"
	echo "where <OS-VER>, for example, can be 'ubuntu-16.04', provided " \
		"a Dockerfile named 'Dockerfile.ubuntu-16.04' exists in the " \
		"current directory."
}

# Check if the first argument is nonempty
if [[ -z "$1" ]]; then
	usage
	exit 1
fi

# Check if the file Dockerfile.OS-VER exists
if [[ ! -f "Dockerfile.$1" ]]; then
	echo "ERROR: wrong argument."
	usage
	exit 1
fi

<<<<<<< HEAD
# Build a Docker image tagged with pmem/pmdk:OS-VER
tag=pmem/pmdk:$1
=======
if [[ -z "${DOCKERHUB_REPO}" ]]; then
	echo "DOCKERHUB_REPO environment variable is not set"
	exit 1
fi

# Build a Docker image tagged with ${DOCKERHUB_REPO}:OS-VER
tag=${DOCKERHUB_REPO}:1.5-$1
>>>>>>> 4d5c6d17
docker build -t $tag \
	--build-arg http_proxy=$http_proxy \
	--build-arg https_proxy=$https_proxy \
	-f Dockerfile.$1 .<|MERGE_RESOLUTION|>--- conflicted
+++ resolved
@@ -62,18 +62,13 @@
 	exit 1
 fi
 
-<<<<<<< HEAD
-# Build a Docker image tagged with pmem/pmdk:OS-VER
-tag=pmem/pmdk:$1
-=======
 if [[ -z "${DOCKERHUB_REPO}" ]]; then
 	echo "DOCKERHUB_REPO environment variable is not set"
 	exit 1
 fi
 
 # Build a Docker image tagged with ${DOCKERHUB_REPO}:OS-VER
-tag=${DOCKERHUB_REPO}:1.5-$1
->>>>>>> 4d5c6d17
+tag=${DOCKERHUB_REPO}:$1
 docker build -t $tag \
 	--build-arg http_proxy=$http_proxy \
 	--build-arg https_proxy=$https_proxy \
